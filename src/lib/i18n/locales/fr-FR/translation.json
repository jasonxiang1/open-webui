{
	"'s', 'm', 'h', 'd', 'w' or '-1' for no expiration.": "'s', 'm', 'h', 'd', 'w' ou '-1' pour aucune expiration.",
	"(Beta)": "(Bêta)",
	"(e.g. `sh webui.sh --api`)": "(par ex. `sh webui.sh --api`)",
	"(latest)": "(plus récent)",
	"{{ models }}": "{{ models }}",
	"{{ owner }}: You cannot delete a base model": "{{ owner }}: Vous ne pouvez pas supprimer un modèle de base",
	"{{modelName}} is thinking...": "{{modelName}} réfléchit...",
	"{{user}}'s Chats": "Chats de {{user}}",
	"{{webUIName}} Backend Required": "Backend {{webUIName}} requis",
	"A task model is used when performing tasks such as generating titles for chats and web search queries": "Un modèle de tâche est utilisé lors de l’exécution de tâches telles que la génération de titres pour les chats et les requêtes de recherche sur le Web",
	"a user": "un utilisateur",
	"About": "À Propos",
	"Account": "Compte",
	"Account Activation Pending": "",
	"Accurate information": "Information précise",
	"Active Users": "",
	"Add": "Ajouter",
	"Add a model id": "Ajouter un identifiant modèle",
	"Add a short description about what this model does": "Ajouter une courte description de ce que fait ce modèle",
	"Add a short title for this prompt": "Ajouter un court titre pour ce prompt",
	"Add a tag": "Ajouter un tag",
	"Add custom prompt": "Ajouter un prompt personnalisé",
	"Add Docs": "Ajouter des Documents",
	"Add Files": "Ajouter des Fichiers",
	"Add Memory": "Ajouter de la Mémoire",
	"Add message": "Ajouter un message",
	"Add Model": "Ajouter un Modèle",
	"Add Tags": "Ajouter des Tags",
	"Add User": "Ajouter un Utilisateur",
	"Adjusting these settings will apply changes universally to all users.": "L'ajustement de ces paramètres appliquera les changements à tous les utilisateurs.",
	"admin": "admin",
	"Admin": "",
	"Admin Panel": "Panneau d'Administration",
	"Admin Settings": "Paramètres d'Administration",
	"Admins have access to all tools at all times; users need tools assigned per model in the workspace.": "",
	"Advanced Parameters": "Paramètres Avancés",
	"Advanced Params": "Params Avancés",
	"all": "tous",
	"All Documents": "Tous les Documents",
	"All Users": "Tous les Utilisateurs",
	"Allow": "Autoriser",
	"Allow Chat Deletion": "Autoriser la suppression du chat",
	"Allow non-local voices": "",
	"Allow User Location": "",
	"alphanumeric characters and hyphens": "caractères alphanumériques et tirets",
	"Already have an account?": "Vous avez déjà un compte ?",
	"an assistant": "un assistant",
	"and": "et",
	"and create a new shared link.": "et créer un nouveau lien partagé.",
	"API Base URL": "URL de base de l'API",
	"API Key": "Clé API",
	"API Key created.": "Clé d'API créée.",
	"API keys": "Clés API",
	"April": "Avril",
	"Archive": "Archiver",
	"Archive All Chats": "Archiver toutes les discussions",
	"Archived Chats": "Chats Archivés",
	"are allowed - Activate this command by typing": "sont autorisés - Activez cette commande en tapant",
	"Are you sure?": "Êtes-vous sûr ?",
	"Attach file": "Joindre un fichier",
	"Attention to detail": "Attention aux détails",
	"Audio": "Audio",
	"August": "Août",
	"Auto-playback response": "Réponse en lecture automatique",
	"AUTOMATIC1111 Base URL": "URL de base AUTOMATIC1111",
	"AUTOMATIC1111 Base URL is required.": "L'URL de base AUTOMATIC1111 est requise.",
	"available!": "disponible !",
	"Back": "Retour",
	"Bad Response": "Mauvaise Réponse",
	"Banners": "Bannières",
	"Base Model (From)": "Modèle de Base (De)",
	"Batch Size (num_batch)": "",
	"before": "avant",
	"Being lazy": "Est paresseux",
	"Brave Search API Key": "Clé API Brave Search",
	"Bypass SSL verification for Websites": "Contourner la vérification SSL pour les sites Web.",
	"Call": "",
	"Call feature is not supported when using Web STT engine": "",
	"Camera": "",
	"Cancel": "Annuler",
	"Capabilities": "Capacités",
	"Change Password": "Changer le mot de passe",
	"Chat": "Chat",
	"Chat Background Image": "",
	"Chat Bubble UI": "UI Bulles de Chat",
	"Chat direction": "Direction du chat",
	"Chat History": "Historique du chat",
	"Chat History is off for this browser.": "L'historique du chat est désactivé pour ce navigateur.",
	"Chats": "Chats",
	"Check Again": "Vérifier à nouveau",
	"Check for updates": "Vérifier les mises à jour",
	"Checking for updates...": "Vérification des mises à jour...",
	"Choose a model before saving...": "Choisissez un modèle avant d'enregistrer...",
	"Chunk Overlap": "Chevauchement de bloc",
	"Chunk Params": "Paramètres de bloc",
	"Chunk Size": "Taille de bloc",
	"Citation": "Citation",
	"Clear memory": "",
	"Click here for help.": "Cliquez ici pour de l'aide.",
	"Click here to": "Cliquez ici pour",
	"Click here to download user import template file.": "",
	"Click here to select": "Cliquez ici pour sélectionner",
	"Click here to select a csv file.": "Cliquez ici pour sélectionner un fichier csv.",
	"Click here to select a py file.": "",
	"Click here to select documents.": "Cliquez ici pour sélectionner des documents.",
	"click here.": "cliquez ici.",
	"Click on the user role button to change a user's role.": "Cliquez sur le bouton de rôle d'utilisateur pour changer le rôle d'un utilisateur.",
	"Clone": "Clone",
	"Close": "Fermer",
	"Collection": "Collection",
	"ComfyUI": "ComfyUI",
	"ComfyUI Base URL": "URL de base ComfyUI",
	"ComfyUI Base URL is required.": "L'URL de base ComfyUI est requise.",
	"Command": "Commande",
	"Concurrent Requests": "Demandes simultanées",
	"Confirm": "",
	"Confirm Password": "Confirmer le mot de passe",
	"Confirm your action": "",
	"Connections": "Connexions",
	"Contact Admin for WebUI Access": "",
	"Content": "Contenu",
	"Context Length": "Longueur du contexte",
	"Continue Response": "Continuer la Réponse",
	"Continue with {{provider}}": "",
	"Copied shared chat URL to clipboard!": "URL du chat copié dans le presse-papiers !",
	"Copy": "Copier",
	"Copy last code block": "Copier le dernier bloc de code",
	"Copy last response": "Copier la dernière réponse",
	"Copy Link": "Copier le Lien",
	"Copying to clipboard was successful!": "La copie dans le presse-papiers a réussi !",
	"Create a model": "Créer un modèle",
	"Create Account": "Créer un compte",
	"Create new key": "Créer une nouvelle clé",
	"Create new secret key": "Créer une nouvelle clé secrète",
	"Created at": "Créé le",
	"Created At": "Crée Le",
	"Created by": "",
	"CSV Import": "",
	"Current Model": "Modèle actuel",
	"Current Password": "Mot de passe actuel",
	"Custom": "Personnalisé",
	"Customize models for a specific purpose": "Personnaliser les modèles pour un objectif spécifique",
	"Dark": "Sombre",
	"Dashboard": "",
	"Database": "Base de données",
	"December": "Décembre",
	"Default": "Par défaut",
	"Default (Automatic1111)": "Par défaut (Automatic1111)",
	"Default (SentenceTransformers)": "Par défaut (SentenceTransformers)",
	"Default Model": "Modèle par défaut",
	"Default model updated": "Modèle par défaut mis à jour",
	"Default Prompt Suggestions": "Suggestions de prompt par défaut",
	"Default User Role": "Rôle d'utilisateur par défaut",
	"delete": "supprimer",
	"Delete": "Supprimer",
	"Delete a model": "Supprimer un modèle",
	"Delete All Chats": "Supprimer toutes les discussions",
	"Delete chat": "Supprimer le chat",
	"Delete Chat": "Supprimer le Chat",
	"Delete chat?": "",
	"delete this link": "supprimer ce lien",
	"Delete User": "Supprimer l'Utilisateur",
	"Deleted {{deleteModelTag}}": "{{deleteModelTag}} supprimé",
	"Deleted {{name}}": "{{name}} supprimé",
	"Description": "Description",
	"Didn't fully follow instructions": "N'a pas suivi entièrement les instructions",
	"Discover a model": "Découvrir un modèle",
	"Discover a prompt": "Découvrir un prompt",
	"Discover, download, and explore custom prompts": "Découvrir, télécharger et explorer des prompts personnalisés",
	"Discover, download, and explore model presets": "Découvrir, télécharger et explorer des préconfigurations de modèles",
	"Dismissible": "",
	"Display Emoji in Call": "",
	"Display the username instead of You in the Chat": "Afficher le nom d'utilisateur au lieu de 'Vous' dans le Chat",
	"Document": "Document",
	"Document Settings": "Paramètres du document",
	"Documentation": "",
	"Documents": "Documents",
	"does not make any external connections, and your data stays securely on your locally hosted server.": "ne fait aucune connexion externe, et vos données restent en sécurité sur votre serveur hébergé localement.",
	"Don't Allow": "Ne pas autoriser",
	"Don't have an account?": "Vous n'avez pas de compte ?",
	"Don't like the style": "N'aime pas le style",
	"Download": "Télécharger",
	"Download canceled": "Téléchargement annulé",
	"Download Database": "Télécharger la base de données",
	"Drop any files here to add to the conversation": "Déposez des fichiers ici pour les ajouter à la conversation",
	"e.g. '30s','10m'. Valid time units are 's', 'm', 'h'.": "par ex. '30s', '10m'. Les unités de temps valides sont 's', 'm', 'h'.",
	"Edit": "Éditer",
	"Edit Doc": "Éditer le document",
	"Edit Memory": "",
	"Edit User": "Éditer l'utilisateur",
	"Email": "Email",
	"Embedding Batch Size": "",
	"Embedding Model": "Modèle pour l'Embedding",
	"Embedding Model Engine": "Moteur du Modèle d'Embedding",
	"Embedding model set to \"{{embedding_model}}\"": "Modèle d'embedding défini sur \"{{embedding_model}}\"",
	"Enable Chat History": "Activer l'historique du chat",
	"Enable Community Sharing": "Activer le partage de communauté",
	"Enable New Sign Ups": "Activer les nouvelles inscriptions",
	"Enable Web Search": "Activer la recherche sur le Web",
	"Ensure your CSV file includes 4 columns in this order: Name, Email, Password, Role.": "Vérifiez que le fichier CSV contienne 4 colonnes dans cet ordre : Name (Nom), Email, Password (Mot de passe), Role (Rôle).",
	"Enter {{role}} message here": "Entrez le message {{role}} ici",
	"Enter a detail about yourself for your LLMs to recall": "Saisissez une donnée vous concernant pour que vos LLMs s'en souviennent",
	"Enter Brave Search API Key": "Entrez la clé API Brave Search",
	"Enter Chunk Overlap": "Entrez le chevauchement de bloc",
	"Enter Chunk Size": "Entrez la taille du bloc",
	"Enter Github Raw URL": "Entrez l’URL brute Github",
	"Enter Google PSE API Key": "Entrez la clé API Google PSE",
	"Enter Google PSE Engine Id": "Entrez l’ID du moteur Google PSE",
	"Enter Image Size (e.g. 512x512)": "Entrez la taille de l'image (p. ex. 512x512)",
	"Enter language codes": "Entrez les codes du language",
	"Enter model tag (e.g. {{modelTag}})": "Entrez le tag du modèle (p. ex. {{modelTag}})",
	"Enter Number of Steps (e.g. 50)": "Entrez le nombre d'étapes (p. ex. 50)",
	"Enter Score": "Entrez le Score",
	"Enter Searxng Query URL": "Entrez l’URL de la requête Searxng",
	"Enter Serper API Key": "Entrez la clé API Serper",
	"Enter Serply API Key": "",
	"Enter Serpstack API Key": "Entrez la clé API Serpstack",
	"Enter stop sequence": "Entrez la séquence de fin",
	"Enter Tavily API Key": "",
	"Enter Top K": "Entrez Top K",
	"Enter URL (e.g. http://127.0.0.1:7860/)": "Entrez l'URL (p. ex. http://127.0.0.1:7860/)",
	"Enter URL (e.g. http://localhost:11434)": "Entrez l'URL (p. ex. http://localhost:11434)",
	"Enter Your Email": "Entrez Votre Email",
	"Enter Your Full Name": "Entrez Votre Nom Complet",
	"Enter Your Password": "Entrez Votre Mot De Passe",
	"Enter Your Role": "Entrez Votre Rôle",
	"Error": "Erreur",
	"Experimental": "Expérimental",
	"Export": "Exportation",
	"Export All Chats (All Users)": "Exporter Tous les Chats (Tous les Utilisateurs)",
	"Export chat (.json)": "",
	"Export Chats": "Exporter les Chats",
	"Export Documents Mapping": "Exporter la Correspondance des Documents",
	"Export Functions": "",
	"Export Models": "Exporter les Modèles",
	"Export Prompts": "Exporter les Prompts",
	"Export Tools": "",
	"External Models": "",
	"Failed to create API Key.": "Échec de la création de la clé d'API.",
	"Failed to read clipboard contents": "Échec de la lecture du contenu du presse-papiers",
	"Failed to update settings": "",
	"February": "Février",
	"Feel free to add specific details": "N'hésitez pas à ajouter des détails spécifiques",
	"File": "",
	"File Mode": "Mode Fichier",
	"File not found.": "Fichier non trouvé.",
	"Filters": "",
	"Fingerprint spoofing detected: Unable to use initials as avatar. Defaulting to default profile image.": "Usurpation d'empreinte digitale détectée : Impossible d'utiliser les initiales comme avatar. L'image de profil par défaut sera utilisée.",
	"Fluidly stream large external response chunks": "Diffusez de manière fluide de gros morceaux de réponses externes",
	"Focus chat input": "Concentrer sur l'entrée du chat",
	"Followed instructions perfectly": "A suivi les instructions parfaitement",
	"Form": "",
	"Format your variables using square brackets like this:": "Formatez vos variables en utilisant des crochets comme ceci :",
	"Frequency Penalty": "Pénalité de fréquence",
	"Functions": "",
	"General": "Général",
	"General Settings": "Paramètres Généraux",
	"Generate Image": "",
	"Generating search query": "Génération d’une requête de recherche",
	"Generation Info": "Informations de la Génération",
	"Good Response": "Bonne Réponse",
	"Google PSE API Key": "Clé API Google PSE",
	"Google PSE Engine Id": "ID du moteur Google PSE",
	"h:mm a": "h:mm a",
	"has no conversations.": "n'a pas de conversations.",
	"Hello, {{name}}": "Bonjour, {{name}}",
	"Help": "Aide",
	"Hide": "Cacher",
	"Hide Model": "",
	"How can I help you today?": "Comment puis-je vous aider aujourd'hui ?",
	"Hybrid Search": "Recherche Hybride",
	"Image Generation (Experimental)": "Génération d'Image (Expérimental)",
	"Image Generation Engine": "Moteur de Génération d'Image",
	"Image Settings": "Paramètres d'Image",
	"Images": "Images",
	"Import Chats": "Importer les Chats",
	"Import Documents Mapping": "Importer la Correspondance des Documents",
	"Import Functions": "",
	"Import Models": "Importer des Modèles",
	"Import Prompts": "Importer des Prompts",
	"Import Tools": "",
	"Include `--api` flag when running stable-diffusion-webui": "Inclure le drapeau `--api` lors de l'exécution de stable-diffusion-webui",
	"Info": "Info",
	"Input commands": "Entrez les commandes d'entrée",
	"Install from Github URL": "Installer à partir de l’URL Github",
	"Instant Auto-Send After Voice Transcription": "",
	"Interface": "Interface",
	"Invalid Tag": "Tag Invalide",
	"January": "Janvier",
	"join our Discord for help.": "rejoignez notre Discord pour obtenir de l'aide.",
	"JSON": "JSON",
	"JSON Preview": "Aperçu JSON",
	"July": "Juillet",
	"June": "Juin",
	"JWT Expiration": "Expiration JWT",
	"JWT Token": "Jeton JWT",
	"Keep Alive": "Rester en vie",
	"Keyboard shortcuts": "Raccourcis clavier",
	"Knowledge": "",
	"Language": "Langue",
	"Last Active": "Dernier Activité",
	"Last Modified": "",
	"Light": "Clair",
	"Listening...": "",
	"LLMs can make mistakes. Verify important information.": "Les LLMs peuvent faire des erreurs. Vérifiez les informations importantes.",
	"Local Models": "",
	"LTR": "LTR",
	"Made by OpenWebUI Community": "Réalisé par la communauté OpenWebUI",
	"Make sure to enclose them with": "Assurez-vous de les entourer avec",
	"Manage": "",
	"Manage Models": "Gérer les modèles",
	"Manage Ollama Models": "Gérer les modèles Ollama",
	"Manage Pipelines": "Gérer les pipelines",
	"March": "Mars",
	"Max Tokens (num_predict)": "Tokens maximaux (num_predict)",
	"Maximum of 3 models can be downloaded simultaneously. Please try again later.": "Un maximum de 3 modèles peut être téléchargé simultanément. Veuillez réessayer plus tard.",
	"May": "Mai",
	"Memories accessible by LLMs will be shown here.": "Les Mémoires des LLMs apparaîtront ici.",
	"Memory": "Mémoire",
	"Messages you send after creating your link won't be shared. Users with the URL will be able to view the shared chat.": "Les messages que vous envoyéz après la création du lien ne seront pas partagés. Les utilisateurs disposant de l'URL pourront voir le chat partagé.",
	"Minimum Score": "Score Minimum",
	"Mirostat": "Mirostat",
	"Mirostat Eta": "Mirostat Eta",
	"Mirostat Tau": "Mirostat Tau",
	"MMMM DD, YYYY": "MMMM DD, YYYY",
	"MMMM DD, YYYY HH:mm": "MMMM DD, YYYY HH:mm",
	"MMMM DD, YYYY hh:mm:ss A": "",
	"Model '{{modelName}}' has been successfully downloaded.": "Le modèle '{{modelName}}' a été téléchargé avec succès.",
	"Model '{{modelTag}}' is already in queue for downloading.": "Le modèle '{{modelTag}}' est déjà dans la file d'attente pour le téléchargement.",
	"Model {{modelId}} not found": "Modèle {{modelId}} non trouvé",
	"Model {{modelName}} is not vision capable": "Modèle {{modelName}} n'est pas capable de voir",
	"Model {{name}} is now {{status}}": "Le modèle {{name}} est maintenant {{status}}",
	"Model filesystem path detected. Model shortname is required for update, cannot continue.": "Chemin du système de fichier du modèle détecté. Le nom court du modèle est requis pour la mise à jour, ne peut pas continuer.",
	"Model ID": "ID du Modèle",
	"Model not selected": "Modèle non sélectionné",
	"Model Params": "Paramètres du Modèle",
	"Model Whitelisting": "Liste Blanche de Modèle",
	"Model(s) Whitelisted": "Modèle(s) sur Liste Blanche",
	"Modelfile Content": "Contenu du Fichier de Modèle",
	"Models": "Modèles",
	"More": "Plus",
	"Name": "Nom",
	"Name Tag": "Tag de Nom",
	"Name your model": "Nommez votre modèle",
	"New Chat": "Nouveau chat",
	"New Password": "Nouveau mot de passe",
	"No documents found": "",
	"No results found": "Aucun résultat",
	"No search query generated": "Aucune requête de recherche générée",
	"No source available": "Aucune source disponible",
	"None": "Aucun",
	"Not factually correct": "Faits incorrects",
	"Note: If you set a minimum score, the search will only return documents with a score greater than or equal to the minimum score.": "Note : Si vous définissez un score minimum, la recherche ne renverra que les documents ayant un score supérieur ou égal au score minimum.",
	"Notifications": "Notifications de bureau",
	"November": "Novembre",
	"num_thread (Ollama)": "num_thread (Ollama)",
	"October": "Octobre",
	"Off": "Désactivé",
	"Okay, Let's Go!": "D'accord, allons-y !",
	"OLED Dark": "Sombre OLED",
	"Ollama": "Ollama",
	"Ollama API": "API Ollama",
	"Ollama API disabled": "API Ollama désactivée",
	"Ollama API is disabled": "",
	"Ollama Version": "Version Ollama",
	"On": "Activé",
	"Only": "Seulement",
	"Only alphanumeric characters and hyphens are allowed in the command string.": "Seuls les caractères alphanumériques et les tirets sont autorisés dans la chaîne de commande.",
	"Oops! Hold tight! Your files are still in the processing oven. We're cooking them up to perfection. Please be patient and we'll let you know once they're ready.": "Oups ! Tenez bon ! Vos fichiers sont encore dans le four. Nous les cuisinons à la perfection. Soyez patient et nous vous informerons dès qu'ils seront prêts.",
	"Oops! Looks like the URL is invalid. Please double-check and try again.": "Oups ! On dirait que l'URL est invalide. Vérifiez et réessayez.",
	"Oops! There was an error in the previous response. Please try again or contact admin.": "",
	"Oops! You're using an unsupported method (frontend only). Please serve the WebUI from the backend.": "Oups ! Vous utilisez une méthode non-supportée (frontend uniquement). Veuillez également servir WebUI depuis le backend.",
	"Open": "Ouvrir",
	"Open AI": "Open AI",
	"Open AI (Dall-E)": "Open AI (Dall-E)",
	"Open new chat": "Ouvrir un nouveau chat",
	"OpenAI": "OpenAI",
	"OpenAI API": "API OpenAI",
	"OpenAI API Config": "Config API OpenAI",
	"OpenAI API Key is required.": "La clé d'API OpenAI est requise.",
	"OpenAI URL/Key required.": "URL/Clé OpenAI requise.",
	"or": "ou",
	"Other": "Autre",
	"Password": "Mot de passe",
	"PDF document (.pdf)": "Document PDF (.pdf)",
	"PDF Extract Images (OCR)": "Extraction d'images PDF (OCR)",
	"pending": "en attente",
	"Permission denied when accessing media devices": "",
	"Permission denied when accessing microphone": "",
	"Permission denied when accessing microphone: {{error}}": "Permission refusée lors de l'accès au microphone : {{error}}",
	"Personalization": "Personnalisation",
	"Pipelines": "Pipelines",
	"Pipelines Valves": "Vannes de pipelines",
	"Plain text (.txt)": "Texte Brute (.txt)",
	"Playground": "Aire de jeu",
	"Positive attitude": "Attitude Positive",
	"Previous 30 days": "30 jours précédents",
	"Previous 7 days": "7 jours précédents",
	"Profile Image": "Image du Profil",
	"Prompt": "Prompt",
	"Prompt (e.g. Tell me a fun fact about the Roman Empire)": "Prompt (p. ex. Raconte moi un fait amusant sur l'Empire Romain)",
	"Prompt Content": "Contenu du prompt",
	"Prompt suggestions": "Suggestions de prompt",
	"Prompts": "Prompts",
	"Pull \"{{searchValue}}\" from Ollama.com": "Récupérer \"{{searchValue}}\" de Ollama.com",
	"Pull a model from Ollama.com": "Récupérer un modèle de Ollama.com",
	"Query Params": "Paramètres de Requête",
	"RAG Template": "Modèle RAG",
	"Read Aloud": "Lire à Voix Haute",
	"Record voice": "Enregistrer la voix",
	"Redirecting you to OpenWebUI Community": "Redirection vers la communauté OpenWebUI",
	"Refer to yourself as \"User\" (e.g., \"User is learning Spanish\")": "",
	"Refused when it shouldn't have": "Refuse quand il ne devrait pas",
	"Regenerate": "Regénérer",
	"Release Notes": "Notes de Version",
	"Remove": "Retirer",
	"Remove Model": "Retirer le Modèle",
	"Rename": "Renommer",
	"Repeat Last N": "Répéter les Derniers N",
	"Request Mode": "Mode de Demande",
	"Reranking Model": "Modèle de Reclassement",
	"Reranking model disabled": "Modèle de Reclassement Désactivé",
	"Reranking model set to \"{{reranking_model}}\"": "Modèle de reclassement défini sur \"{{reranking_model}}\"",
	"Reset": "",
	"Reset Upload Directory": "",
	"Reset Vector Storage": "Réinitialiser le Stockage de Vecteur",
	"Response AutoCopy to Clipboard": "Copie Automatique de la Réponse dans le Presse-papiers",
	"Role": "Rôle",
	"Rosé Pine": "Pin Rosé",
	"Rosé Pine Dawn": "Aube Pin Rosé",
	"RTL": "RTL",
	"Running": "",
	"Save": "Enregistrer",
	"Save & Create": "Enregistrer & Créer",
	"Save & Update": "Enregistrer & Mettre à jour",
	"Saving chat logs directly to your browser's storage is no longer supported. Please take a moment to download and delete your chat logs by clicking the button below. Don't worry, you can easily re-import your chat logs to the backend through": "La sauvegarde des chat directement dans le stockage de votre navigateur n'est plus prise en charge. Veuillez prendre un moment pour télécharger et supprimer vos journaux de chat en cliquant sur le bouton ci-dessous. Ne vous inquiétez pas, vous pouvez facilement importer vos sauvegardes de chat via",
	"Scan": "Scanner",
	"Scan complete!": "Scan terminé !",
	"Scan for documents from {{path}}": "Scanner des documents depuis {{path}}",
	"Search": "Recherche",
	"Search a model": "Rechercher un modèle",
	"Search Chats": "Rechercher des chats",
	"Search Documents": "Rechercher des Documents",
	"Search Functions": "",
	"Search Models": "Rechercher des modèles",
	"Search Prompts": "Rechercher des Prompts",
	"Search Query Generation Prompt": "",
	"Search Query Generation Prompt Length Threshold": "",
	"Search Result Count": "Nombre de résultats de recherche",
	"Search Tools": "",
	"Searched {{count}} sites_one": "Recherché {{count}} sites_one",
	"Searched {{count}} sites_many": "Recherché {{count}} sites_many",
	"Searched {{count}} sites_other": "Recherché {{count}} sites_other",
	"Searching \"{{searchQuery}}\"": "",
	"Searxng Query URL": "URL de requête Searxng",
	"See readme.md for instructions": "Voir readme.md pour les instructions",
	"See what's new": "Voir les nouveautés",
	"Seed": "Graine",
	"Select a base model": "Sélectionner un modèle de base",
	"Select a engine": "",
	"Select a mode": "Sélectionner un mode",
	"Select a model": "Sélectionner un modèle",
	"Select a pipeline": "Sélectionner un pipeline",
	"Select a pipeline url": "Sélectionnez une URL de pipeline",
	"Select an Ollama instance": "Sélectionner une instance Ollama",
	"Select Documents": "",
	"Select model": "Sélectionner un modèle",
	"Select only one model to call": "",
	"Selected model(s) do not support image inputs": "Modèle(s) séléctionés ne supportent pas les entrées images",
	"Send": "Envoyer",
	"Send a Message": "Envoyer un message",
	"Send message": "Envoyer un message",
	"September": "Septembre",
	"Serper API Key": "Clé API Serper",
	"Serply API Key": "",
	"Serpstack API Key": "Clé API Serpstack",
	"Server connection verified": "Connexion au serveur vérifiée",
	"Set as default": "Définir par défaut",
	"Set Default Model": "Définir le Modèle par Défaut",
	"Set embedding model (e.g. {{model}})": "Définir le modèle d'embedding (p. ex. {{model}})",
	"Set Image Size": "Définir la Taille de l'Image",
	"Set reranking model (e.g. {{model}})": "Définir le modèle de reclassement (p. ex. {{model}})",
	"Set Steps": "Définir les Étapes",
	"Set Task Model": "Définir le modèle de tâche",
	"Set Voice": "Définir la Voix",
	"Settings": "Paramètres",
	"Settings saved successfully!": "Paramètres enregistrés avec succès !",
	"Settings updated successfully": "",
	"Share": "Partager",
	"Share Chat": "Partager le Chat",
	"Share to OpenWebUI Community": "Partager avec la communauté OpenWebUI",
	"short-summary": "résumé court",
	"Show": "Montrer",
	"Show Admin Details in Account Pending Overlay": "",
	"Show Model": "",
	"Show shortcuts": "Afficher les raccourcis",
	"Showcased creativity": "Créativité affichée",
	"sidebar": "barre latérale",
	"Sign in": "Se connecter",
	"Sign Out": "Se déconnecter",
	"Sign up": "S'inscrire",
	"Signing in": "Connexion en cours",
	"Source": "Source",
	"Speech recognition error: {{error}}": "Erreur de reconnaissance vocale : {{error}}",
	"Speech-to-Text Engine": "Moteur de Reconnaissance Vocale",
	"Stop Sequence": "Séquence d'Arrêt",
	"STT Model": "",
	"STT Settings": "Paramètres STT",
	"Submit": "Envoyer",
	"Subtitle (e.g. about the Roman Empire)": "Sous-Titres (p. ex. à propos de l'Empire Romain)",
	"Success": "Succès",
	"Successfully updated.": "Mis à jour avec succès.",
	"Suggested": "Suggéré",
	"System": "Système",
	"System Prompt": "Prompt du Système",
	"Tags": "Tags",
	"Tap to interrupt": "",
	"Tavily API Key": "",
	"Tell us more:": "Dites-nous en plus :",
	"Temperature": "Température",
	"Template": "Modèle",
	"Text Completion": "Complétion de Texte",
	"Text-to-Speech Engine": "Moteur de Synthèse Vocale",
	"Tfs Z": "Tfs Z",
	"Thanks for your feedback!": "Merci pour votre avis !",
	"The score should be a value between 0.0 (0%) and 1.0 (100%).": "Le score devrait avoir une valeur entre 0.0 (0%) et 1.0 (100%).",
	"Theme": "Thème",
	"Thinking...": "",
	"This action cannot be undone. Do you wish to continue?": "",
	"This ensures that your valuable conversations are securely saved to your backend database. Thank you!": "Cela garantit que vos précieuses conversations sont en sécurité dans votre base de données. Merci !",
	"This is an experimental feature, it may not function as expected and is subject to change at any time.": "",
	"This setting does not sync across browsers or devices.": "Ce paramètre ne se synchronise pas entre les navigateurs ou les appareils.",
	"This will delete": "",
	"Thorough explanation": "Explication détaillée",
	"Tip: Update multiple variable slots consecutively by pressing the tab key in the chat input after each replacement.": "Conseil : Mettez à jour plusieurs emplacements de variables consécutivement en appuyant sur la touche tab dans l'entrée de chat après chaque remplacement",
	"Title": "Titre",
	"Title (e.g. Tell me a fun fact)": "Titre (p. ex. Donne moi un fait amusant)",
	"Title Auto-Generation": "Génération Automatique du Titre",
	"Title cannot be an empty string.": "Le Titre ne peut pas être vide.",
	"Title Generation Prompt": "Prompt de Génération du Titre",
	"to": "à",
	"To access the available model names for downloading,": "Pour accéder aux noms de modèles disponibles pour le téléchargement,",
	"To access the GGUF models available for downloading,": "Pour accéder aux modèles GGUF disponibles pour le téléchargement,",
	"To access the WebUI, please reach out to the administrator. Admins can manage user statuses from the Admin Panel.": "",
	"To add documents here, upload them to the \"Documents\" workspace first.": "",
	"to chat input.": "à l'entrée du chat.",
	"To select filters here, add them to the \"Functions\" workspace first.": "",
	"To select toolkits here, add them to the \"Tools\" workspace first.": "",
	"Today": "Aujourd'hui",
	"Toggle settings": "Basculer les paramètres",
	"Toggle sidebar": "Basculer la barre latérale",
	"Tokens To Keep On Context Refresh (num_keep)": "",
	"Tools": "",
	"Top K": "Top K",
	"Top P": "Top P",
	"Trouble accessing Ollama?": "Problèmes d'accès à Ollama ?",
	"TTS Model": "",
	"TTS Settings": "Paramètres TTS",
	"TTS Voice": "",
	"Type": "Type",
	"Type Hugging Face Resolve (Download) URL": "Entrez l'URL de Résolution (Téléchargement) Hugging Face",
	"Uh-oh! There was an issue connecting to {{provider}}.": "Uh-oh ! Il y a eu un problème de connexion à {{provider}}.",
<<<<<<< HEAD
	"Unknown File Type '{{file_type}}', but accepting and treating as plain text": "Type de Fichier Inconnu '{{file_type}}', mais accepté et traité comme du texte brut",
=======
	"UI": "",
	"Unknown file type '{{file_type}}'. Proceeding with the file upload anyway.": "",
>>>>>>> a2ea6b1b
	"Update": "",
	"Update and Copy Link": "Mettre à Jour et Copier le Lien",
	"Update password": "Mettre à Jour le Mot de Passe",
	"Updated at": "",
	"Upload": "",
	"Upload a GGUF model": "Téléverser un modèle GGUF",
	"Upload Files": "Téléverser des fichiers",
	"Upload Pipeline": "",
	"Upload Progress": "Progression du Téléversement",
	"URL Mode": "Mode URL",
	"Use '#' in the prompt input to load and select your documents.": "Utilisez '#' dans l'entrée du prompt pour charger et sélectionner vos documents.",
	"Use Gravatar": "Utiliser Gravatar",
	"Use Initials": "Utiliser les Initiales",
	"use_mlock (Ollama)": "use_mlock (Ollama)",
	"use_mmap (Ollama)": "use_mmap (Ollama)",
	"user": "utilisateur",
	"User Permissions": "Permissions d'utilisateur",
	"Users": "Utilisateurs",
	"Utilize": "Utiliser",
	"Valid time units:": "Unités de temps valides :",
	"variable": "variable",
	"variable to have them replaced with clipboard content.": "variable pour les remplacer par le contenu du presse-papiers.",
	"Version": "Version",
	"Voice": "",
	"Warning": "Avertissement",
	"Warning: If you update or change your embedding model, you will need to re-import all documents.": "Avertissement : Si vous mettez à jour ou modifier votre modèle d'embedding, vous devrez réimporter tous les documents.",
	"Web": "Web",
	"Web API": "",
	"Web Loader Settings": "Paramètres du Chargeur Web",
	"Web Params": "Paramètres Web",
	"Web Search": "Recherche sur le Web",
	"Web Search Engine": "Moteur de recherche Web",
	"Webhook URL": "URL du Webhook",
	"WebUI Settings": "Paramètres WebUI",
	"WebUI will make requests to": "WebUI effectuera des demandes à",
	"What’s New in": "Quoi de neuf dans",
	"When history is turned off, new chats on this browser won't appear in your history on any of your devices.": "Lorsque l'historique est désactivé, les nouveaux chats sur ce navigateur n'apparaîtront pas dans votre historique sur aucun de vos appareils.",
	"Whisper (Local)": "",
	"Widescreen Mode": "",
	"Workspace": "Espace de Travail",
	"Write a prompt suggestion (e.g. Who are you?)": "Écrivez une suggestion de prompt (e.x. Qui est-tu ?)",
	"Write a summary in 50 words that summarizes [topic or keyword].": "Ecrivez un résumé en 50 mots qui résume [sujet ou mot-clé]",
	"Yesterday": "Hier",
	"You": "Vous",
	"You can personalize your interactions with LLMs by adding memories through the 'Manage' button below, making them more helpful and tailored to you.": "",
	"You cannot clone a base model": "Vous ne pouvez pas cloner un modèle de base",
	"You have no archived conversations.": "Vous n'avez pas de conversations archivées",
	"You have shared this chat": "Vous avez partagé ce chat",
	"You're a helpful assistant.": "Vous êtes un assistant utile.",
	"You're now logged in.": "Vous êtes maintenant connecté.",
	"Your account status is currently pending activation.": "",
	"Youtube": "Youtube",
	"Youtube Loader Settings": "Paramètres du Chargeur YouTube"
}<|MERGE_RESOLUTION|>--- conflicted
+++ resolved
@@ -561,12 +561,8 @@
 	"Type": "Type",
 	"Type Hugging Face Resolve (Download) URL": "Entrez l'URL de Résolution (Téléchargement) Hugging Face",
 	"Uh-oh! There was an issue connecting to {{provider}}.": "Uh-oh ! Il y a eu un problème de connexion à {{provider}}.",
-<<<<<<< HEAD
-	"Unknown File Type '{{file_type}}', but accepting and treating as plain text": "Type de Fichier Inconnu '{{file_type}}', mais accepté et traité comme du texte brut",
-=======
 	"UI": "",
 	"Unknown file type '{{file_type}}'. Proceeding with the file upload anyway.": "",
->>>>>>> a2ea6b1b
 	"Update": "",
 	"Update and Copy Link": "Mettre à Jour et Copier le Lien",
 	"Update password": "Mettre à Jour le Mot de Passe",
